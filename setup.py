--- conflicted
+++ resolved
@@ -17,16 +17,6 @@
     url='https://gitlab.com/thomaswolgast/mlopf',
     license='MIT',
     install_requires=[
-<<<<<<< HEAD
-        'numpy==1.23.5',
-        'scipy==1.10.1',
-        'numba==0.56.4',
-        'pandas==2.0.3',
-        'matplotlib',
-        'pandapower==2.13.1',
-        'simbench==1.4.0',
-        'gym',
-=======
         'numpy==1.22.4',
         'scipy==1.10.1',
         'numba==0.56.4',
@@ -35,6 +25,5 @@
         'pandapower==2.13.1',
         'simbench==1.4.0',
         'gymnasium==0.29.0',
->>>>>>> ed5b2b3c
     ],
 )