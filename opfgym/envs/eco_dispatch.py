--- conflicted
+++ resolved
@@ -26,11 +26,7 @@
 
     def __init__(self, simbench_network_name='1-HV-urban--0-sw',
                  gen_scaling=1.0, load_scaling=1.5, max_price_eur_gwh=0.5,
-<<<<<<< HEAD
-                 min_power=0, sampling_kwargs={}, *args, **kwargs):
-=======
-                 min_power=0, *args, **kwargs):
->>>>>>> 9e7fa718
+                 min_power=0, sampling_params={}, *args, **kwargs):
 
         # Define range from which to sample active power prices on market
         self.max_price_eur_gwh = max_price_eur_gwh
@@ -45,27 +41,6 @@
 
         # Define the RL problem
         # See all load power values, non-controlled generators, and generator prices...
-<<<<<<< HEAD
-        self.obs_keys = [('load', 'p_mw', net.load.index),
-                         ('load', 'q_mvar', net.load.index),
-                         ('poly_cost', 'cp1_eur_per_mw', net.poly_cost.index),
-                         ('pwl_cost', 'cp1_eur_per_mw', net.pwl_cost.index),
-                         ('sgen', 'p_mw', net.sgen.index[~net.sgen.controllable]),
-                         ('storage', 'p_mw', net.storage.index),
-                         ('storage', 'q_mvar', net.storage.index)]
-
-        # ... and control all generators' active power values
-        self.act_keys = [('sgen', 'p_mw', net.sgen.index[net.sgen.controllable]),
-                         ('gen', 'p_mw', net.gen.index[net.gen.controllable])]
-
-        # The pwl costs cannot be directly sampled because they are part of a
-        # list of points. Therefore, we need to manually update the costs after
-        # sampling the prices.
-        sampling_kwargs.update({'after_sampling_hooks': [update_pwl_costs_hook]})
-
-        super().__init__(net, profiles=profiles,
-                         sampling_kwargs=sampling_kwargs, *args, **kwargs)
-=======
         obs_keys = [('load', 'p_mw', net.load.index),
                     ('load', 'q_mvar', net.load.index),
                     ('poly_cost', 'cp1_eur_per_mw', net.poly_cost.index),
@@ -79,8 +54,13 @@
         act_keys = [('sgen', 'p_mw', net.sgen.index[net.sgen.controllable]),
                     ('gen', 'p_mw', net.gen.index[net.gen.controllable])]
 
-        super().__init__(net, act_keys, obs_keys, profiles, *args, **kwargs)
->>>>>>> 9e7fa718
+        # The pwl costs cannot be directly sampled because they are part of a
+        # list of points. Therefore, we need to manually update the costs after
+        # sampling the prices.
+        sampling_params.update({'after_sampling_hooks': [update_pwl_costs_hook]})
+
+        super().__init__(net, act_keys, obs_keys, profiles=profiles, 
+                         sampling_params=sampling_params, *args, **kwargs)
 
     def _define_opf(self, simbench_network_name, *args, **kwargs):
         net, profiles = build_simbench_net(
@@ -132,26 +112,13 @@
         net.pwl_cost['max_cp1_eur_per_mw'] = self.max_price_eur_gwh
 
         return net, profiles
-<<<<<<< HEAD
-=======
-
-    def _sampling(self, *args, **kwargs):
-        super()._sampling(*args, **kwargs)
->>>>>>> 9e7fa718
 
 
-<<<<<<< HEAD
 def update_pwl_costs_hook(net):
     # Manually update the costs in the pwl 'points' definition
     for idx in net.ext_grid.index:
         price = net.pwl_cost.cp1_eur_per_mw[idx]
         net.pwl_cost.points[idx] = [[0, 10000, price]]
-=======
-        # Manually update the costs in the pwl 'points' definition
-        for idx in self.net.ext_grid.index:
-            price = self.net.pwl_cost.at[idx, 'cp1_eur_per_mw']
-            self.net.pwl_cost.at[idx, 'points'] = [[0, 10000, price]]
->>>>>>> 9e7fa718
 
 
 if __name__ == '__main__':
