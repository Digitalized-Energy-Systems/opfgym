
import numpy as np
import pandapower as pp

from opfgym import opf_env
from opfgym.simbench.build_simbench_net import build_simbench_net


"""
Problem: Sadly pandapower cannot deal with coupled active/reactive power,
which would be necessary for this environment.
Current solution: Only active power shedding...
"""


class LoadShedding(opf_env.OpfEnv):
    """
    Load shedding environment to find the load active power setpoints that
    satisfy all system constraints at minimal costs.

    Actuators: Active power of all bigger loads and storages.

    Sensors: active+reactive power of all loads; active power of all generators;
        prices for load shedding and storage usage.

    Objective: Minimize costs (naive solution: no load shedding).

    Constraints: Voltage band, line/trafo load, min/max active power limits
        (automatically considered), active power exchange with external grid.

    """

    def __init__(self, simbench_network_name='1-MV-comm--2-sw',
                 gen_scaling=1.6, load_scaling=2.2, min_load_power=0.6,
                 min_storage_power=1.0, max_p_exchange=8.0, 
                 storage_efficiency=0.95, sampling_kwargs={}, *args, **kwargs):

        self.min_load_power = min_load_power
        self.min_storage_power = min_storage_power
        self.max_p_exchange = max_p_exchange
        self.storage_efficiency = storage_efficiency
        net, profiles = self._define_opf(
            simbench_network_name, gen_scaling=gen_scaling,
            load_scaling=load_scaling, *args, **kwargs)

        # Define the RL problem
        # See all load power values, sgen max active power...
<<<<<<< HEAD
        self.obs_keys = [('sgen', 'p_mw', net.sgen.index),
                         ('load', 'p_mw', net.load.index),
                         ('load', 'q_mvar', net.load.index),
                         ('storage', 'p_mw', net.storage.index[~net.storage.controllable]),
                         ('poly_cost', 'cp1_eur_per_mw', net.poly_cost.index),
                         ('pwl_cost', 'cp1_eur_per_mw', net.pwl_cost.index)]

        # Control active power of loads and storages
        self.act_keys = [('load', 'p_mw', net.load.index[net.load.controllable]),
                         ('storage', 'p_mw', net.storage.index[net.storage.controllable])]

        hooks = [update_pwl_hook, set_load_power_constraint_hook, fix_current_reactive_power_hook]
        sampling_kwargs.update({'after_sampling_hooks': hooks})

        super().__init__(net, profiles=profiles,
                         sampling_kwargs=sampling_kwargs, *args, **kwargs)
=======
        obs_keys = [('sgen', 'p_mw', net.sgen.index),
                    ('load', 'max_p_mw', net.load.index),
                    ('load', 'q_mvar', net.load.index),
                    ('storage', 'p_mw', net.storage.index[~net.storage.controllable]),
                    ('poly_cost', 'cp1_eur_per_mw', net.poly_cost.index),
                    ('pwl_cost', 'cp1_eur_per_mw', net.pwl_cost.index)]

        # Control active power of loads and storages
        act_keys = [('load', 'p_mw', net.load.index[net.load.controllable]),
                    ('storage', 'p_mw', net.storage.index[net.storage.controllable])]

        super().__init__(net, act_keys, obs_keys, profiles, *args, **kwargs)
>>>>>>> 9e7fa718

    def _define_opf(self, simbench_network_name, *args, **kwargs):
        net, profiles = build_simbench_net(
            simbench_network_name, *args, **kwargs)

        net.load['controllable'] = net.load.max_max_p_mw > self.min_load_power
        # Assumption: Every load can be reduced to zero power
        net.load['min_min_p_mw'] = 0
        net.load['min_p_mw'] = 0

        # Biggest Storage system controllable
        max_storage_power = np.maximum(
            net.storage['min_min_p_mw'].abs(), net.storage['max_max_p_mw'].abs())
        net.storage['min_p_mw'] = -max_storage_power
        net.storage['max_p_mw'] = max_storage_power
        net.storage['min_min_p_mw'] = -max_storage_power
        net.storage['max_max_p_mw'] = max_storage_power
        net.storage['controllable'] = net.storage.max_max_p_mw > self.min_storage_power

        net.sgen['controllable'] = False

        # Constraint: We can not have too much active power from ext grid
        net.ext_grid['max_p_mw'] = self.max_p_exchange
        net.ext_grid['min_p_mw'] = -np.inf

        for idx in net.load.index[net.load.controllable]:
            pp.create_poly_cost(net, idx, 'load', cp1_eur_per_mw=0)

        # Use piece-wise linear costs for storages to consider efficiency
        for idx in net.storage.index[net.storage.controllable]:
            pp.create_pwl_cost(net, idx, 'storage',
                               points=[[-1000, 0, 1], [0, 1000, 1]])

        # Define range from which to sample load shedding prices
        # Negative costs, because higher=better (less load shedding)
        max_load_shedding_price = 10
        net.poly_cost['min_cp1_eur_per_mw'] = -max_load_shedding_price
        net.poly_cost['max_cp1_eur_per_mw'] = 0
        # Assumption: using storage is far cheaper on average
        max_storage_price = 2
        net.pwl_cost['cp1_eur_per_mw'] = 0
        net.pwl_cost['min_cp1_eur_per_mw'] = 0
        net.pwl_cost['max_cp1_eur_per_mw'] = max_storage_price

        net.ext_grid['vm_pu'] = 1.0

<<<<<<< HEAD
        net.storage['efficiency'] = self.storage_efficiency

        return net, profiles


def update_pwl_hook(net):
    # Manually update the points of the piece-wise linear costs for storage
    positive_power_prices = net.pwl_cost.cp1_eur_per_mw / net.storage.efficiency
    negative_power_prices = net.pwl_cost.cp1_eur_per_mw * net.storage.efficiency
    for idx in net.pwl_cost.index:
        net.pwl_cost.points[idx] = [
            [-1000, 0, negative_power_prices[idx]],
            [0, 1000, positive_power_prices[idx]]
        ]


def set_load_power_constraint_hook(net):
    # Current load power = maximum power (only reduction possible)
    net.load['max_p_mw'] = net.load['p_mw'] * net.load.scaling + 1e-9


def fix_current_reactive_power_hook(net):
    # Make sure reactive power is not controllable
    for unit_type in ('load', 'storage'):
        net[unit_type]['max_q_mvar'] = net[unit_type].q_mvar * net[unit_type].scaling + 1e-9
        net[unit_type]['min_q_mvar'] = net[unit_type].q_mvar * net[unit_type].scaling - 1e-9
=======
        # Required for data sampling
        net.load['mean_max_p_mw'] = net.load['mean_p_mw']
        net.load['std_dev_max_p_mw'] = net.load['std_dev_p_mw']

        return net, profiles

    def _sampling(self, *args, **kwargs):
        super()._sampling(*args, **kwargs)

        # Sample prices for loads and storages
        # The idea is that not always the same loads should be shedded. Instead,
        # the current situation should be considered, represented by some price.
        self._sample_from_range(
            'poly_cost', 'cp1_eur_per_mw', self.net.poly_cost.index)
        self._sample_from_range(
            'pwl_cost', 'cp1_eur_per_mw', self.net.pwl_cost.index)

        # Manually update the points of the piece-wise linear costs for storage
        for idx in self.net.pwl_cost.index:
            price = self.net.pwl_cost.at[idx, 'cp1_eur_per_mw']
            positive_power_price = price / self.storage_efficiency
            negative_power_price = price * self.storage_efficiency
            self.net.pwl_cost.at[idx, 'points'] = [
                [-1000, 0, negative_power_price],
                [0, 1000, positive_power_price]
            ]

        # Current load power = maximum power (only reduction possible)
        self.net.load['max_p_mw'] = self.net.load['p_mw'] * self.net.load.scaling + 1e-9

        # Make sure reactive power is not controllable
        for unit_type in ('load', 'storage'):
            self.net[unit_type]['max_q_mvar'] = self.net[unit_type].q_mvar * self.net[unit_type].scaling + 1e-9
            self.net[unit_type]['min_q_mvar'] = self.net[unit_type].q_mvar * self.net[unit_type].scaling - 1e-9
>>>>>>> 9e7fa718


if __name__ == '__main__':
    env = LoadShedding()
    print('Load shedding environment created')
    print('Number of buses: ', len(env.net.bus))
    print('Observation space:', env.observation_space.shape)
    print('Action space:', env.action_space.shape, f'(Loads: {sum(env.net.load.controllable)}, Storage: {sum(env.net.storage.controllable)})')<|MERGE_RESOLUTION|>--- conflicted
+++ resolved
@@ -33,7 +33,7 @@
     def __init__(self, simbench_network_name='1-MV-comm--2-sw',
                  gen_scaling=1.6, load_scaling=2.2, min_load_power=0.6,
                  min_storage_power=1.0, max_p_exchange=8.0, 
-                 storage_efficiency=0.95, sampling_kwargs={}, *args, **kwargs):
+                 storage_efficiency=0.95, sampling_params={}, *args, **kwargs):
 
         self.min_load_power = min_load_power
         self.min_storage_power = min_storage_power
@@ -45,24 +45,6 @@
 
         # Define the RL problem
         # See all load power values, sgen max active power...
-<<<<<<< HEAD
-        self.obs_keys = [('sgen', 'p_mw', net.sgen.index),
-                         ('load', 'p_mw', net.load.index),
-                         ('load', 'q_mvar', net.load.index),
-                         ('storage', 'p_mw', net.storage.index[~net.storage.controllable]),
-                         ('poly_cost', 'cp1_eur_per_mw', net.poly_cost.index),
-                         ('pwl_cost', 'cp1_eur_per_mw', net.pwl_cost.index)]
-
-        # Control active power of loads and storages
-        self.act_keys = [('load', 'p_mw', net.load.index[net.load.controllable]),
-                         ('storage', 'p_mw', net.storage.index[net.storage.controllable])]
-
-        hooks = [update_pwl_hook, set_load_power_constraint_hook, fix_current_reactive_power_hook]
-        sampling_kwargs.update({'after_sampling_hooks': hooks})
-
-        super().__init__(net, profiles=profiles,
-                         sampling_kwargs=sampling_kwargs, *args, **kwargs)
-=======
         obs_keys = [('sgen', 'p_mw', net.sgen.index),
                     ('load', 'max_p_mw', net.load.index),
                     ('load', 'q_mvar', net.load.index),
@@ -74,8 +56,12 @@
         act_keys = [('load', 'p_mw', net.load.index[net.load.controllable]),
                     ('storage', 'p_mw', net.storage.index[net.storage.controllable])]
 
-        super().__init__(net, act_keys, obs_keys, profiles, *args, **kwargs)
->>>>>>> 9e7fa718
+        hooks = [update_pwl_hook, set_load_power_constraint_hook, fix_current_reactive_power_hook]
+        sampling_params.update({'after_sampling_hooks': hooks})
+
+        super().__init__(net, act_keys, obs_keys, profiles=profiles,
+                         sampling_params=sampling_params, *args, **kwargs)
+
 
     def _define_opf(self, simbench_network_name, *args, **kwargs):
         net, profiles = build_simbench_net(
@@ -121,60 +107,25 @@
         net.pwl_cost['max_cp1_eur_per_mw'] = max_storage_price
 
         net.ext_grid['vm_pu'] = 1.0
-
-<<<<<<< HEAD
         net.storage['efficiency'] = self.storage_efficiency
 
-        return net, profiles
-
-
-def update_pwl_hook(net):
-    # Manually update the points of the piece-wise linear costs for storage
-    positive_power_prices = net.pwl_cost.cp1_eur_per_mw / net.storage.efficiency
-    negative_power_prices = net.pwl_cost.cp1_eur_per_mw * net.storage.efficiency
-    for idx in net.pwl_cost.index:
-        net.pwl_cost.points[idx] = [
-            [-1000, 0, negative_power_prices[idx]],
-            [0, 1000, positive_power_prices[idx]]
-        ]
-
-
-def set_load_power_constraint_hook(net):
-    # Current load power = maximum power (only reduction possible)
-    net.load['max_p_mw'] = net.load['p_mw'] * net.load.scaling + 1e-9
-
-
-def fix_current_reactive_power_hook(net):
-    # Make sure reactive power is not controllable
-    for unit_type in ('load', 'storage'):
-        net[unit_type]['max_q_mvar'] = net[unit_type].q_mvar * net[unit_type].scaling + 1e-9
-        net[unit_type]['min_q_mvar'] = net[unit_type].q_mvar * net[unit_type].scaling - 1e-9
-=======
         # Required for data sampling
         net.load['mean_max_p_mw'] = net.load['mean_p_mw']
         net.load['std_dev_max_p_mw'] = net.load['std_dev_p_mw']
 
         return net, profiles
 
-    def _sampling(self, *args, **kwargs):
-        super()._sampling(*args, **kwargs)
-
-        # Sample prices for loads and storages
-        # The idea is that not always the same loads should be shedded. Instead,
-        # the current situation should be considered, represented by some price.
-        self._sample_from_range(
-            'poly_cost', 'cp1_eur_per_mw', self.net.poly_cost.index)
-        self._sample_from_range(
-            'pwl_cost', 'cp1_eur_per_mw', self.net.pwl_cost.index)
+    def _sampling(self, **kwargs) -> None:
+        """ Overwrite the sampling for post-processing. """
+        super()._sampling(**kwargs)
 
         # Manually update the points of the piece-wise linear costs for storage
+        positive_prices = self.net.pwl_cost.cp1_eur_per_mw / self.net.storage.efficiency
+        negative_prices = self.net.pwl_cost.cp1_eur_per_mw * self.net.storage.efficiency
         for idx in self.net.pwl_cost.index:
-            price = self.net.pwl_cost.at[idx, 'cp1_eur_per_mw']
-            positive_power_price = price / self.storage_efficiency
-            negative_power_price = price * self.storage_efficiency
-            self.net.pwl_cost.at[idx, 'points'] = [
-                [-1000, 0, negative_power_price],
-                [0, 1000, positive_power_price]
+            self.net.pwl_cost.points[idx] = [
+                [-1000, 0, negative_prices[idx]],
+                [0, 1000, positive_prices[idx]]
             ]
 
         # Current load power = maximum power (only reduction possible)
@@ -184,7 +135,6 @@
         for unit_type in ('load', 'storage'):
             self.net[unit_type]['max_q_mvar'] = self.net[unit_type].q_mvar * self.net[unit_type].scaling + 1e-9
             self.net[unit_type]['min_q_mvar'] = self.net[unit_type].q_mvar * self.net[unit_type].scaling - 1e-9
->>>>>>> 9e7fa718
 
 
 if __name__ == '__main__':
