
import pandapower as pp

from opfgym import opf_env
from opfgym.simbench.build_simbench_net import build_simbench_net


class MaxRenewable(opf_env.OpfEnv):
    """
    The goal is to learn to set active power of the biggest generators and
    storage systems to maximize active power feed-in to the external grid.

    Actuators: Active/reactive power of the bigger generators and storages.

    Sensors: Active+reactive power of all loads; max active power of all gens;
        active power of non-controllable storages.

    Objective: Maximize active power feed-in to external grid.

    Constraints: Voltage band, line/trafo load, min/max active power limits
        (automatically considered).
    """

    def __init__(self, simbench_network_name='1-HV-mixed--1-sw',
                 gen_scaling=0.8, load_scaling=0.8,
<<<<<<< HEAD
                 min_storage_power=10, min_sgen_power=24, sampling_kwargs={},
=======
                 min_storage_power=10, min_sgen_power=24,
>>>>>>> 9e7fa718
                 *args, **kwargs):

        self.min_sgen_power = min_sgen_power
        self.min_storage_power = min_storage_power

        net, profiles = self._define_opf(
            simbench_network_name, gen_scaling=gen_scaling,
            load_scaling=load_scaling, *args, **kwargs)

        # Define the RL problem
        # See all load power values, sgen max active power...
<<<<<<< HEAD
        self.obs_keys = [
=======
        obs_keys = [
>>>>>>> 9e7fa718
            ('sgen', 'max_p_mw', net.sgen.index),
            ('load', 'p_mw', net.load.index),
            ('load', 'q_mvar', net.load.index),
            ('storage', 'p_mw', net.storage.index[~net.storage.controllable])
        ]

        # ... and control all sgens' active power values + some storage systems
<<<<<<< HEAD
        self.act_keys = [
=======
        act_keys = [
>>>>>>> 9e7fa718
            ('sgen', 'p_mw', net.sgen.index[net.sgen.controllable]),
            ('storage', 'p_mw', net.storage.index[net.storage.controllable])
        ]

<<<<<<< HEAD
        sampling_kwargs.update({'after_sampling_hooks': [set_current_power_as_max_hook]})

        super().__init__(net, profiles=profiles, sampling_kwargs=sampling_kwargs,
                         *args, **kwargs)
=======
        super().__init__(net, act_keys, obs_keys, profiles, *args, **kwargs)
>>>>>>> 9e7fa718

    def _define_opf(self, simbench_network_name, *args, **kwargs):
        net, profiles = build_simbench_net(
            simbench_network_name, *args, **kwargs)

        # Drop redundant ext grids (results in problems with OPF)
        if len(net.ext_grid) > 1:
            net.ext_grid = net.ext_grid.iloc[0:1]

        # Less strict constraint than default (otherwise, too restrictive)
        net.trafo['max_loading_percent'] = 100

        net.load['controllable'] = False
        net.ext_grid['vm_pu'] = 1.0

        # Use sampled data for the non-controlled storage systems
        net.storage['controllable'] = net.storage.max_max_p_mw > self.min_storage_power
        net.storage['q_mvar'] = 0.0
        net.storage['max_q_mvar'] = 0.0
        net.storage['min_q_mvar'] = 0.0
        # Assume that storage systems are completely usable
        # (for example, do not consider state of charge)
        net.storage['max_p_mw'] = net.storage['max_max_p_mw']
        net.storage['min_p_mw'] = net.storage['min_min_p_mw']

        net.sgen['controllable'] = net.sgen.max_max_p_mw > self.min_sgen_power
        net.sgen['min_p_mw'] = 0.0  # max will be set later in sampling
        net.sgen['q_mvar'] = 0.0
        net.sgen['max_q_mvar'] = 0.0
        net.sgen['min_q_mvar'] = 0.0

        # Required for data sampling
        net.sgen['mean_max_p_mw'] = net.sgen['mean_p_mw']
        net.sgen['std_dev_max_p_mw'] = net.sgen['std_dev_p_mw']

        # OPF objective: Maximize active power feed-in to external grid
        active_power_costs = 30/1000  # /1000 to achieve smaller scale
        for idx in net.sgen.index:
            pp.create_poly_cost(net, idx, 'sgen',
                                cp1_eur_per_mw=-active_power_costs)

        return net, profiles


def set_current_power_as_max_hook(net):
    # Set constraints of current time step (required for pandapower OPF)
    net.sgen['max_p_mw'] = net.sgen.p_mw * net.sgen.scaling + 1e-6


if __name__ == '__main__':
    env = MaxRenewable()
    print('Max renewable environment created')
    print('Number of buses: ', len(env.net.bus))
    print('Observation space:', env.observation_space.shape)
    print('Action space:', env.action_space.shape, f'(Generators: {sum(env.net.sgen.controllable)}, Storage: {sum(env.net.storage.controllable)})')<|MERGE_RESOLUTION|>--- conflicted
+++ resolved
@@ -23,11 +23,7 @@
 
     def __init__(self, simbench_network_name='1-HV-mixed--1-sw',
                  gen_scaling=0.8, load_scaling=0.8,
-<<<<<<< HEAD
-                 min_storage_power=10, min_sgen_power=24, sampling_kwargs={},
-=======
-                 min_storage_power=10, min_sgen_power=24,
->>>>>>> 9e7fa718
+                 min_storage_power=10, min_sgen_power=24, sampling_params={},
                  *args, **kwargs):
 
         self.min_sgen_power = min_sgen_power
@@ -39,11 +35,7 @@
 
         # Define the RL problem
         # See all load power values, sgen max active power...
-<<<<<<< HEAD
-        self.obs_keys = [
-=======
         obs_keys = [
->>>>>>> 9e7fa718
             ('sgen', 'max_p_mw', net.sgen.index),
             ('load', 'p_mw', net.load.index),
             ('load', 'q_mvar', net.load.index),
@@ -51,23 +43,15 @@
         ]
 
         # ... and control all sgens' active power values + some storage systems
-<<<<<<< HEAD
-        self.act_keys = [
-=======
         act_keys = [
->>>>>>> 9e7fa718
             ('sgen', 'p_mw', net.sgen.index[net.sgen.controllable]),
             ('storage', 'p_mw', net.storage.index[net.storage.controllable])
         ]
 
-<<<<<<< HEAD
-        sampling_kwargs.update({'after_sampling_hooks': [set_current_power_as_max_hook]})
+        sampling_params.update({'after_sampling_hooks': [set_current_power_as_max_hook]})
 
-        super().__init__(net, profiles=profiles, sampling_kwargs=sampling_kwargs,
+        super().__init__(net, act_keys, obs_keys, profiles=profiles, sampling_params=sampling_params,
                          *args, **kwargs)
-=======
-        super().__init__(net, act_keys, obs_keys, profiles, *args, **kwargs)
->>>>>>> 9e7fa718
 
     def _define_opf(self, simbench_network_name, *args, **kwargs):
         net, profiles = build_simbench_net(
