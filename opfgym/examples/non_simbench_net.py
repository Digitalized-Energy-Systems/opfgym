""" Simple example that demonstrates how to use non-Simbench power systems by
the example of the IEEE 30-bus system.
Warning: No time-series data is available for this network, which is the reason
that all benchmark environments use Simbench.
Warning: Still requires pandapower networks!"""


import pandapower as pp

from opfgym import opf_env


class NonSimbenchNet(opf_env.OpfEnv):
    def __init__(self, train_data='normal_around_mean',
                 test_data='normal_around_mean',
                 *args, **kwargs):

        assert 'simbench' not in train_data and 'simbench' not in test_data, "Only non-simbench networks are supported."

        net = self._define_opf()

        # Define the RL problem
        # Observe all load power values, sgen active power
<<<<<<< HEAD
        self.obs_keys = [
=======
        obs_keys = [
>>>>>>> 9e7fa718
            ('load', 'p_mw', net.load.index),
            ('load', 'q_mvar', net.load.index),
        ]

        # ... and control some selected switches in the system
<<<<<<< HEAD
        self.act_keys = [('gen', 'p_mw', net.gen.index)]

        super().__init__(net, train_data=train_data,
                         test_data=test_data, *args, **kwargs)
=======
        act_keys = [('gen', 'p_mw', net.gen.index)]

        super().__init__(net, act_keys, obs_keys,
                         train_data=train_data, test_data=test_data,
                         *args, **kwargs)
>>>>>>> 9e7fa718

    def _define_opf(self):
        # OPF problem already fully defined by pandapower
        net = pp.networks.case_ieee30()

        # Only active power actuators -> constrain reactive power to zero
        net.gen['min_q_mvar'] = 0
        net.gen['max_q_mvar'] = 0

        # Define data range for sampling of grid states
        range = 0.3
        # For uniform sampling, define range
        net.load['min_min_p_mw'] = net.load['p_mw'] * (1 - range)
        net.load['max_max_p_mw'] = net.load['p_mw'] * (1 + range)
        net.load['min_min_q_mvar'] = net.load['q_mvar'] * (1 - range)
        net.load['max_max_q_mvar'] = net.load['q_mvar'] * (1 + range)

        # For normal sampling, define mean and standard deviation
        net.load['mean_p_mw'] = net.load['p_mw']
        net.load['std_dev_p_mw'] = range * net.load['p_mw']
        net.load['mean_q_mvar'] = net.load['q_mvar']
        net.load['std_dev_q_mvar'] = range * net.load['q_mvar']

        # Also do this for the external grid (required for normalization later)
        net.ext_grid['mean_p_mw'] = net.load['mean_p_mw'].sum() - net.gen['p_mw'].sum()
        net.ext_grid['mean_q_mvar'] = net.load['mean_q_mvar'].sum() - (net.gen['max_q_mvar'] - net.gen['max_q_mvar']).sum()

        # TODO: Probably would be good to automatically do some of these steps in the base class?!
        # (They already happen automatically for Simbench networks!)

        return net


if __name__ == '__main__':
    env = NonSimbenchNet()
    for _ in range(5):
        env.reset()
        env.step(env.action_space.sample())<|MERGE_RESOLUTION|>--- conflicted
+++ resolved
@@ -11,38 +11,30 @@
 
 
 class NonSimbenchNet(opf_env.OpfEnv):
-    def __init__(self, train_data='normal_around_mean',
-                 test_data='normal_around_mean',
+    def __init__(self, train_sampler='normal_around_mean',
+                 test_sampler='normal_around_mean',
+                 validation_sampler='normal_around_mean',
                  *args, **kwargs):
 
-        assert 'simbench' not in train_data and 'simbench' not in test_data, "Only non-simbench networks are supported."
+        assert 'simbench' not in train_sampler, "Only non-simbench networks are supported."
+        assert 'simbench' not in test_sampler, "Only non-simbench networks are supported."
+        assert 'simbench' not in validation_sampler, "Only non-simbench networks are supported."
 
         net = self._define_opf()
 
         # Define the RL problem
         # Observe all load power values, sgen active power
-<<<<<<< HEAD
-        self.obs_keys = [
-=======
         obs_keys = [
->>>>>>> 9e7fa718
             ('load', 'p_mw', net.load.index),
             ('load', 'q_mvar', net.load.index),
         ]
 
         # ... and control some selected switches in the system
-<<<<<<< HEAD
-        self.act_keys = [('gen', 'p_mw', net.gen.index)]
-
-        super().__init__(net, train_data=train_data,
-                         test_data=test_data, *args, **kwargs)
-=======
         act_keys = [('gen', 'p_mw', net.gen.index)]
 
         super().__init__(net, act_keys, obs_keys,
-                         train_data=train_data, test_data=test_data,
+                         train_sampler=train_sampler, test_sampler=test_sampler,
                          *args, **kwargs)
->>>>>>> 9e7fa718
 
     def _define_opf(self):
         # OPF problem already fully defined by pandapower
