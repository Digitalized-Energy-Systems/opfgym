""" Simple example that shows how to use switches and transformer tap changers
as actuators for network reconfiguration and voltage control.
Notice that the discrete settings are implemented as continuous RL actions,
which requires RL algorithms like DDPG, TD3, SAC, PPO, etc.
Warning: This environment is not solvable with the pandapower OPF.
Also, it is only an example with arbitrary objective and actuators. """


import numpy as np
import pandapower as pp

from opfgym import opf_env
from opfgym.simbench.build_simbench_net import build_simbench_net


class NetworkReconfiguration(opf_env.OpfEnv):
    def __init__(self, simbench_network_name='1-HV-urban--0-sw',
                 controllable_switch_idxs=(1, 3),
                 *args, **kwargs):
        self.controllable_switch_idxs = np.array(controllable_switch_idxs)

        net, profiles = self._define_opf(
            simbench_network_name, *args, **kwargs)

        # Define the RL problem
        # Observe all load power values, sgen active power
<<<<<<< HEAD
        self.obs_keys = [
=======
        obs_keys = [
>>>>>>> 9e7fa718
            ('sgen', 'p_mw', net.sgen.index),
            ('load', 'p_mw', net.load.index),
            ('load', 'q_mvar', net.load.index),
        ]

        # ... and control some selected switches in the system
<<<<<<< HEAD
        self.act_keys = [('switch', 'closed', net.switch.index[net.switch.controllable]),
                         ('trafo', 'tap_pos', net.trafo.index[net.trafo.controllable])]

        super().__init__(net, profiles=profiles, *args, **kwargs)
=======
        act_keys = [('switch', 'closed', net.switch.index[net.switch.controllable]),
                    ('trafo', 'tap_pos', net.trafo.index[net.trafo.controllable])]

        super().__init__(net, act_keys, obs_keys, profiles,
                         optimal_power_flow_solver=False, *args, **kwargs)
>>>>>>> 9e7fa718

    def _define_opf(self, simbench_network_name, *args, **kwargs):
        net, profiles = build_simbench_net(
            simbench_network_name, *args, **kwargs)

        # Add additional column to the network that states which switches are controllable
        net.switch.loc[:, 'controllable'] = False
        net.switch.loc[self.controllable_switch_idxs, 'controllable'] = True
        # Define the maximum and minimum values of the switches (action constraints)
        # In the current state
        net.switch['min_closed'] = 0
        net.switch['max_closed'] = 1
        # And overall (technical limit)
        net.switch['min_min_closed'] = 0
        net.switch['max_max_closed'] = 1

        # Define the transformer tap positions as controllable
        net.trafo['controllable'] = True
        net.trafo['min_tap_pos'] = -1
        net.trafo['max_tap_pos'] = 1
        net.trafo['min_min_tap_pos'] = -1
        net.trafo['max_max_tap_pos'] = 1

        # Set everything else to uncontrollable
        for unit_type in ('load', 'sgen', 'gen', 'storage'):
            net[unit_type]['controllable'] = False

        # Objective: Minimize the active power losses
        for idx in net.ext_grid.index:
            pp.create_poly_cost(net, idx, 'ext_grid', cp1_eur_per_mw=1)

        return net, profiles
<<<<<<< HEAD

    def get_optimal_objective(self):
        # Overwrite because not solvable with pandapower OPF solver
        return 0

    def run_optimal_power_flow(self, **kwargs):
        # Overwrite because not solvable with pandapower OPF solver
        return False
=======
>>>>>>> 9e7fa718


if __name__ == '__main__':
    env = NetworkReconfiguration()
    for _ in range(5):
        env.reset()
        env.step(env.action_space.sample())<|MERGE_RESOLUTION|>--- conflicted
+++ resolved
@@ -24,29 +24,18 @@
 
         # Define the RL problem
         # Observe all load power values, sgen active power
-<<<<<<< HEAD
-        self.obs_keys = [
-=======
         obs_keys = [
->>>>>>> 9e7fa718
             ('sgen', 'p_mw', net.sgen.index),
             ('load', 'p_mw', net.load.index),
             ('load', 'q_mvar', net.load.index),
         ]
 
         # ... and control some selected switches in the system
-<<<<<<< HEAD
-        self.act_keys = [('switch', 'closed', net.switch.index[net.switch.controllable]),
-                         ('trafo', 'tap_pos', net.trafo.index[net.trafo.controllable])]
-
-        super().__init__(net, profiles=profiles, *args, **kwargs)
-=======
         act_keys = [('switch', 'closed', net.switch.index[net.switch.controllable]),
                     ('trafo', 'tap_pos', net.trafo.index[net.trafo.controllable])]
 
-        super().__init__(net, act_keys, obs_keys, profiles,
+        super().__init__(net, act_keys, obs_keys, profiles=profiles,
                          optimal_power_flow_solver=False, *args, **kwargs)
->>>>>>> 9e7fa718
 
     def _define_opf(self, simbench_network_name, *args, **kwargs):
         net, profiles = build_simbench_net(
@@ -79,17 +68,6 @@
             pp.create_poly_cost(net, idx, 'ext_grid', cp1_eur_per_mw=1)
 
         return net, profiles
-<<<<<<< HEAD
-
-    def get_optimal_objective(self):
-        # Overwrite because not solvable with pandapower OPF solver
-        return 0
-
-    def run_optimal_power_flow(self, **kwargs):
-        # Overwrite because not solvable with pandapower OPF solver
-        return False
-=======
->>>>>>> 9e7fa718
 
 
 if __name__ == '__main__':
