""" Simple example that shows how using continuous and discrete actuatory in the
same environment is easily possible. This is a nice demonstration how something
that is very difficult to model with conventional solvers can be easilty modeled
and solved as an RL environment.
Note that from an RL perspective, all actions are modeled as continuous actions,
which requires algorithms like PPO, SAC, etc.
This example also shows how to easily overwrite the objective function with an
objective that is not pandapower-compatible. """


import numpy as np

from opfgym import opf_env
from opfgym.simbench.build_simbench_net import build_simbench_net


def custom_objective_function(net) -> np.array:
    """ Use quadratic voltage deviation from 1.0 pu as objective."""
    return (net.res_bus.vm_pu - 1)**2


class MixedContinuousDiscrete(opf_env.OpfEnv):
    def __init__(self, simbench_network_name='1-LV-urban6--0-sw',
                 cos_phi=0.95, *args, **kwargs):

        self.cos_phi = cos_phi
        net, profiles = self._define_opf(
            simbench_network_name, *args, **kwargs)

        # Define the RL problem
<<<<<<< HEAD
        # Observe all load power values, sgen active power
        self.obs_keys = [
            ('ext_grid', 'vm_pu', net.ext_grid.index),  # Slack voltage
=======
        # Observe all load power values, sgen active power, and slack voltage
        obs_keys = [
            ('ext_grid', 'vm_pu', net.ext_grid.index),
>>>>>>> 9e7fa718
            ('sgen', 'p_mw', net.sgen.index),
            ('load', 'p_mw', net.load.index),
            ('load', 'q_mvar', net.load.index),
        ]

        # ... and control trafos and reactive power for voltage control
<<<<<<< HEAD
        self.act_keys = [('sgen', 'q_mvar', net.sgen.index),
                         ('trafo', 'tap_pos', net.trafo.index)]

        super().__init__(net, profiles=profiles, *args, **kwargs)
=======
        act_keys = [('sgen', 'q_mvar', net.sgen.index),
                    ('trafo', 'tap_pos', net.trafo.index)]

        super().__init__(net, act_keys, obs_keys, profiles,
                         objective_function=custom_objective_function,
                         optimal_power_flow_solver=False, *args, **kwargs)
>>>>>>> 9e7fa718

    def _define_opf(self, simbench_network_name, *args, **kwargs):
        net, profiles = build_simbench_net(
            simbench_network_name, *args, **kwargs)

        # Define the transformer tap positions as controllable
        net.trafo['controllable'] = True
        net.trafo['min_tap_pos'] = -2
        net.trafo['max_tap_pos'] = 2

        # Define reactive power of sgen as controllable
        net.sgen['controllable'] = True
        net.sgen['max_s_mva'] = net.sgen['max_max_p_mw'] / self.cos_phi
        net.sgen['max_max_q_mvar'] = (net.sgen['max_s_mva']**2 - net.sgen['max_max_p_mw']**2)**0.5
        net.sgen['min_min_q_mvar'] = -net.sgen['max_max_q_mvar']
        net.sgen['max_q_mvar'] = net.sgen['max_max_q_mvar']
        net.sgen['min_q_mvar'] = -net.sgen['max_max_q_mvar']

        # Set everything else to uncontrollable
        for unit_type in ('load', 'gen', 'storage'):
            net[unit_type]['controllable'] = False

        # Define voltage range of the slack bus (ext_grid)
        net.ext_grid['min_vm_pu'] = 0.95
        net.ext_grid['max_vm_pu'] = 1.05

        return net, profiles

    def _sampling(self, *args, **kwargs):
        super()._sampling(*args, **kwargs)

        # Sample slack voltage randomly to make the problem more difficult
        # so that trafo tap changing is required for voltage control
        self._sample_from_range('ext_grid', 'vm_pu', self.net.ext_grid.index)

        # Active power is not controllable (only relevant for OPF baseline)
        # Set active power boundaries to current active power values
        for unit_type in ('sgen',):
            self.net[unit_type]['max_p_mw'] = self.net[unit_type].p_mw * self.net[unit_type].scaling + 1e-9
            self.net[unit_type]['min_p_mw'] = self.net[unit_type].p_mw * self.net[unit_type].scaling - 1e-9


if __name__ == '__main__':
    env = MixedContinuousDiscrete()
    for _ in range(5):
        env.reset()
        env.step(env.action_space.sample())<|MERGE_RESOLUTION|>--- conflicted
+++ resolved
@@ -28,34 +28,21 @@
             simbench_network_name, *args, **kwargs)
 
         # Define the RL problem
-<<<<<<< HEAD
         # Observe all load power values, sgen active power
-        self.obs_keys = [
+        obs_keys = [
             ('ext_grid', 'vm_pu', net.ext_grid.index),  # Slack voltage
-=======
-        # Observe all load power values, sgen active power, and slack voltage
-        obs_keys = [
-            ('ext_grid', 'vm_pu', net.ext_grid.index),
->>>>>>> 9e7fa718
             ('sgen', 'p_mw', net.sgen.index),
             ('load', 'p_mw', net.load.index),
             ('load', 'q_mvar', net.load.index),
         ]
 
         # ... and control trafos and reactive power for voltage control
-<<<<<<< HEAD
-        self.act_keys = [('sgen', 'q_mvar', net.sgen.index),
-                         ('trafo', 'tap_pos', net.trafo.index)]
-
-        super().__init__(net, profiles=profiles, *args, **kwargs)
-=======
         act_keys = [('sgen', 'q_mvar', net.sgen.index),
                     ('trafo', 'tap_pos', net.trafo.index)]
 
-        super().__init__(net, act_keys, obs_keys, profiles,
+        super().__init__(net, act_keys, obs_keys, profiles=profiles,
                          objective_function=custom_objective_function,
                          optimal_power_flow_solver=False, *args, **kwargs)
->>>>>>> 9e7fa718
 
     def _define_opf(self, simbench_network_name, *args, **kwargs):
         net, profiles = build_simbench_net(
@@ -87,10 +74,6 @@
     def _sampling(self, *args, **kwargs):
         super()._sampling(*args, **kwargs)
 
-        # Sample slack voltage randomly to make the problem more difficult
-        # so that trafo tap changing is required for voltage control
-        self._sample_from_range('ext_grid', 'vm_pu', self.net.ext_grid.index)
-
         # Active power is not controllable (only relevant for OPF baseline)
         # Set active power boundaries to current active power values
         for unit_type in ('sgen',):
