--- conflicted
+++ resolved
@@ -44,18 +44,13 @@
                  line_pen_kwargs=None,
                  trafo_pen_kwargs=None,
                  ext_grid_pen_kwargs=None,
-<<<<<<< HEAD
-                 seed=None):
-=======
                  autoscale_penalty=False,
                  min_penalty=None,
                  penalty_weight=0.5,
-                 squash_reward=False,
                  seed=None, 
                  eval=False):
         
         self.eval = eval
->>>>>>> ed5b2b3c
 
         # Should be always True. Maybe only allow False for paper investigation
         self.train_test_split = train_test_split
@@ -191,8 +186,6 @@
         self.step_in_episode = 0
 
         self._sampling(step, test)
-<<<<<<< HEAD
-=======
         if self.add_act_obs:
             # Use random actions as starting point so that agent learns to handle that
             # TODO: Maybe better to combine this with multi-step?!
@@ -201,7 +194,6 @@
             # Reset all actions to default values
             act = (self.action_space.low + self.action_space.high) / 2
         self._apply_actions(act)
->>>>>>> ed5b2b3c
 
         if self.pf_for_obs is True:
             if self.add_act_obs:
@@ -368,20 +360,11 @@
         if self.single_step:
             # Do not step to another time-series point!
             if self.steps_per_episode == 1:
-<<<<<<< HEAD
-                # 1-step environment! Not truncated!
-                done = True
-            elif self.step_in_episode >= self.steps_per_episode:
-                done = True
-                # Env gets interrupted independent (!) of agent action
-                self.info['TimeLimit.truncated'] = True
-=======
                 terminated = True
                 truncated = False
             elif self.step_in_episode >= self.steps_per_episode:
                 terminated = False
                 truncated = True
->>>>>>> ed5b2b3c
             else:
                 terminated = False
                 truncated = False
@@ -389,11 +372,7 @@
             self._sampling(step=self.current_step + 1, test=test)
             terminated = True  # TODO
         else:
-<<<<<<< HEAD
-            done = not self._sampling(step=self.current_step + 1, test=test)
-=======
             terminated = not self._sampling(step=self.current_step + 1, test=test)
->>>>>>> ed5b2b3c
 
         obs = self._get_obs(self.obs_keys, self.add_time_obs)
         assert not np.isnan(obs).any()
@@ -622,11 +601,7 @@
                             'special case with soft constraints!')
             
 
-<<<<<<< HEAD
-        return sum(objectives)
-=======
         return sum(np.append(objectives, penalties))
->>>>>>> ed5b2b3c
 
     def _optimal_power_flow(self, **kwargs):
         try:
